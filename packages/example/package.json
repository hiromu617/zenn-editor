--- conflicted
+++ resolved
@@ -1,14 +1,8 @@
 {
   "private": true,
   "name": "example",
-<<<<<<< HEAD
-  "version": "0.1.82",
-  "dependencies": {
-    "zenn-cli": "^0.1.82"
-=======
   "version": "0.1.83-next.0",
   "dependencies": {
     "zenn-cli": "^0.1.83-next.0"
->>>>>>> 7f0cdb60
   }
 }