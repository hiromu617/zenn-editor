--- conflicted
+++ resolved
@@ -11,7 +11,6 @@
   https://zenn.dev/zenn/articles/zenn-cli-guide
 `;
 
-// --no-watch              サーバーが `articles` 及び `books` の変更を監視しなくなる.
 export const previewHelpText = `
 Command:
   zenn preview          コンテンツをブラウザでプレビュー
@@ -22,11 +21,7 @@
 Options:
   --port PORT, -p PORT  起動するサーバーに指定したいポート. デフォルトは8000
   --no-watch            ホットリロードを無効化
-<<<<<<< HEAD
   --open                プレビュー立ち上げ時にブラウザを開く
-=======
-  --open                起動時にブラウザを開く
->>>>>>> 55cd7d21
   
   --help, -h            このヘルプを表示
 
