import path from "path";
import fs from "fs-extra";
import arg from "arg";
import { cliCommand } from ".";
import {
  generateSlug,
  validateSlug,
  getSlugErrorMessage,
} from "../utils/shared/slug-helper";
import colors from "colors/safe";
import { invalidOption, newArticleHelpText } from "./constants";

const pickRandomEmoji = () => {
  // prettier-ignore
  const emojiList =["😺","📘","📚","📑","😊","😎","👻","🤖","😸","😽","💨","💬","💭","👋", "👌","👏","🙌","🙆","🐕","🐈","🦁","🐷","🦔","🐥","🐡","🐙","🍣","🕌","🌟","🔥","🌊","🎃","✨","🎉","⛳","🔖","📝","🗂","📌"]
  return emojiList[Math.floor(Math.random() * emojiList.length)];
};

<<<<<<< HEAD
function parseArgs(argv: string[]) {
=======

function parseArgs(argv: string[]|undefined) {
>>>>>>> 6dc6d3cc
  try {
    return arg(
      {
        // Types
        "--slug": String,
        "--title": String,
        "--type": String,
        "--emoji": String,
        "--published": Boolean,
        "--help": Boolean,
        // Alias
        "-h": "--help",
      },
      { argv }
    );
  } catch (e) {
    if (e.code === "ARG_UNKNOWN_OPTION") {
      console.log(colors.red(invalidOption));
    } else {
      console.log(colors.red("エラーが発生しました"));
    }
    console.log(newArticleHelpText);
    return null;
  }
}

export const exec: cliCommand = (argv) => {
  const args = parseArgs(argv);
  if (!args) return;

  if (args["--help"]) {
    console.log(newArticleHelpText);
    return;
  }

  const slug = args["--slug"] || generateSlug();
  const title = args["--title"] || "";
  const emoji = args["--emoji"] || pickRandomEmoji();
  const type = args["--type"] === "idea" ? "idea" : "tech";
  const published = args["--published"] ? "true" : "false"; // デフォルトはfalse

  if (!validateSlug(slug)) {
    const errorMessage = getSlugErrorMessage(slug);
    console.error(colors.red(`エラー：${errorMessage}`));
    process.exit(1);
  }

  const fileName = `${slug}.md`;
  const filePath = path.join(process.cwd(), "articles", fileName);

  const fileBody =
    [
      "---",
      `title: "${title}"`,
      `emoji: "${emoji}"`,
      `type: "${type}" # tech: 技術記事 / idea: アイデア`,
      "topics: []",
      `published: ${published}`,
      "---",
    ].join("\n") + "\n";

  try {
    fs.writeFileSync(
      filePath,
      fileBody,
      { flag: "wx" } // Don't overwrite
    );
    console.log(`📄${colors.green(fileName)} created.`);
  } catch (e) {
    console.log(colors.red("エラーが発生しました") + e);
  }
};<|MERGE_RESOLUTION|>--- conflicted
+++ resolved
@@ -16,12 +16,8 @@
   return emojiList[Math.floor(Math.random() * emojiList.length)];
 };
 
-<<<<<<< HEAD
-function parseArgs(argv: string[]) {
-=======
 
 function parseArgs(argv: string[]|undefined) {
->>>>>>> 6dc6d3cc
   try {
     return arg(
       {
