--- conflicted
+++ resolved
@@ -6,12 +6,8 @@
 import { invalidOption, previewHelpText } from "../constants";
 import colors from "colors/safe";
 
-<<<<<<< HEAD
-function parseArgs(argv: string[]) {
-=======
 
 function parseArgs(argv: string[]|undefined) {
->>>>>>> 6dc6d3cc
   try {
     return arg(
       {
