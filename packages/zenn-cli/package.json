{
  "name": "zenn-cli",
  "license": "MIT",
<<<<<<< HEAD
  "version": "0.1.85-canary.3",
=======
  "version": "0.1.85",
>>>>>>> 4899661a
  "description": "Preview Zenn content locally.",
  "repository": {
    "type": "git",
    "url": "https://github.com/zenn-dev/zenn-editor.git",
    "directory": "packages/zenn-cli"
  },
  "files": [
    "dist"
  ],
  "bin": {
    "zenn": "dist/server/zenn.js"
  },
  "scripts": {
    "dev": "run-p dev:server dev:client",
    "dev:client": "wait-on http://localhost:8000 && vite",
    "dev:server": "ts-node-dev --project tsconfig.server.json ./src/server/zenn.ts",
    "build": "rimraf dist/* && run-p build:client build:server",
    "build:client": "tsc --project tsconfig.client.json && vite build",
    "build:server": "tsc --project tsconfig.server.json",
    "zenn": "node dist/server/zenn.js",
    "test": "run-s test:client test:server",
    "test:client": "jest --config=jest.config.client.js",
    "test:server": "jest --config=jest.config.server.js",
    "fix": "run-s fix:*",
    "fix:prettier": "prettier -w .",
    "fix:eslint": "eslint --fix 'src/**/*.{ts,tsx}'"
  },
  "dependencies": {
    "@types/ws": "^7.4.4",
    "arg": "^5.0.0",
    "chokidar": "^3.5.1",
    "colors": "^1.4.0",
<<<<<<< HEAD
    "connect-history-api-fallback": "^1.6.0",
    "emoji-regex": "^9.2.2",
    "express": "^4.17.1",
    "fs-extra": "^10.0.0",
    "gray-matter": "^4.0.3",
    "history": "^5.0.0",
    "image-size": "^1.0.0",
    "js-yaml": "^4.1.0",
    "node-fetch": "^2.6.1",
    "open": "^8.2.0",
    "react": "^17.0.2",
    "react-dom": "^17.0.2",
    "rocon": "^1.2.2",
    "styled-components": "^5.3.0",
    "swr": "^0.5.6",
    "ws": "^7.4.6",
    "zenn-content-css": "^0.1.85-canary.3",
    "zenn-embed-elements": "^0.1.85-canary.3",
    "zenn-markdown-html": "^0.1.85-canary.3"
=======
    "crypto-random-string": "^3.2.0",
    "emoji-regex": "^9.0.0",
    "escape-html": "^1.0.3",
    "fs-extra": "^9.0.1",
    "gray-matter": "^4.0.2",
    "js-yaml": "^3.14.0",
    "next": "10.0.5",
    "open": "^7.3.0",
    "react": "^17.0.1",
    "react-dom": "^17.0.1",
    "socket.io": "^3.1.0",
    "socket.io-client": "^3.1.0",
    "update-notifier": "^5.1.0",
    "zenn-content-css": "^0.1.85",
    "zenn-embed-elements": "^0.1.85",
    "zenn-markdown-html": "^0.1.85"
>>>>>>> 4899661a
  },
  "devDependencies": {
    "@types/connect-history-api-fallback": "^1.3.4",
    "@types/emoji-regex": "^9.2.0",
    "@types/express": "^4.17.11",
    "@types/fs-extra": "^9.0.11",
    "@types/jest": "^26.0.23",
    "@types/js-yaml": "^4.0.1",
    "@types/node": "^15.3.0",
    "@types/node-fetch": "^2.5.10",
    "@types/react": "^17.0.4",
    "@types/react-dom": "^17.0.3",
    "@types/styled-components": "^5.1.9",
    "@types/supertest": "^2.0.11",
    "@typescript-eslint/eslint-plugin": "^4.23.0",
    "@typescript-eslint/parser": "^4.23.0",
    "@vitejs/plugin-react-refresh": "^1.3.3",
    "eslint": "^7.26.0",
    "eslint-config-prettier": "^8.3.0",
    "jest": "^27.0.4",
    "npm-run-all": "^4.1.5",
    "path": "^0.12.7",
    "prettier": "^2.3.0",
    "supertest": "^6.1.3",
    "ts-jest": "^27.0.3",
    "ts-loader": "^9.1.1",
    "ts-node-dev": "^1.1.6",
    "typescript": "^4.2.4",
    "vite": "^2.3.7",
    "wait-on": "^5.3.0"
  },
  "gitHead": "4d1b8deae4a6f359c0e6b25bb74aebd69af93458",
  "publishConfig": {
    "access": "public"
  },
  "engines": {
    "node": ">=10.13.0"
  }
}<|MERGE_RESOLUTION|>--- conflicted
+++ resolved
@@ -1,11 +1,7 @@
 {
   "name": "zenn-cli",
   "license": "MIT",
-<<<<<<< HEAD
-  "version": "0.1.85-canary.3",
-=======
-  "version": "0.1.85",
->>>>>>> 4899661a
+  "version": "0.1.86-canary.0",
   "description": "Preview Zenn content locally.",
   "repository": {
     "type": "git",
@@ -38,7 +34,6 @@
     "arg": "^5.0.0",
     "chokidar": "^3.5.1",
     "colors": "^1.4.0",
-<<<<<<< HEAD
     "connect-history-api-fallback": "^1.6.0",
     "emoji-regex": "^9.2.2",
     "express": "^4.17.1",
@@ -55,27 +50,9 @@
     "styled-components": "^5.3.0",
     "swr": "^0.5.6",
     "ws": "^7.4.6",
-    "zenn-content-css": "^0.1.85-canary.3",
-    "zenn-embed-elements": "^0.1.85-canary.3",
-    "zenn-markdown-html": "^0.1.85-canary.3"
-=======
-    "crypto-random-string": "^3.2.0",
-    "emoji-regex": "^9.0.0",
-    "escape-html": "^1.0.3",
-    "fs-extra": "^9.0.1",
-    "gray-matter": "^4.0.2",
-    "js-yaml": "^3.14.0",
-    "next": "10.0.5",
-    "open": "^7.3.0",
-    "react": "^17.0.1",
-    "react-dom": "^17.0.1",
-    "socket.io": "^3.1.0",
-    "socket.io-client": "^3.1.0",
-    "update-notifier": "^5.1.0",
-    "zenn-content-css": "^0.1.85",
-    "zenn-embed-elements": "^0.1.85",
-    "zenn-markdown-html": "^0.1.85"
->>>>>>> 4899661a
+    "zenn-content-css": "^0.1.86-canary.0",
+    "zenn-embed-elements": "^0.1.86-canary.0",
+    "zenn-markdown-html": "^0.1.86-canary.0"
   },
   "devDependencies": {
     "@types/connect-history-api-fallback": "^1.3.4",
