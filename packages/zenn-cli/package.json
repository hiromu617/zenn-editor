--- conflicted
+++ resolved
@@ -1,11 +1,7 @@
 {
   "name": "zenn-cli",
   "license": "MIT",
-<<<<<<< HEAD
-  "version": "0.1.82",
-=======
   "version": "0.1.83-next.0",
->>>>>>> 7f0cdb60
   "description": "Preview Zenn content locally.",
   "repository": {
     "type": "git",
@@ -53,15 +49,9 @@
     "socket.io": "^3.1.0",
     "socket.io-client": "^3.1.0",
     "update-notifier": "^5.1.0",
-<<<<<<< HEAD
-    "zenn-content-css": "^0.1.82",
-    "zenn-embed-elements": "^0.1.82",
-    "zenn-markdown-html": "^0.1.82"
-=======
     "zenn-content-css": "^0.1.83-next.0",
     "zenn-embed-elements": "^0.1.83-next.0",
     "zenn-markdown-html": "^0.1.83-next.0"
->>>>>>> 7f0cdb60
   },
   "devDependencies": {
     "@testing-library/react": "^11.2.1",
