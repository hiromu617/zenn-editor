--- conflicted
+++ resolved
@@ -32,16 +32,10 @@
     "fs-extra": "^9.0.1",
     "gray-matter": "^4.0.2",
     "js-yaml": "^3.14.0",
-<<<<<<< HEAD
     "next": "10.0.1",
+    "open": "^7.3.0",
     "react": "^17.0.1",
     "react-dom": "^17.0.1",
-=======
-    "next": "9.5.2",
-    "open": "^7.2.1",
-    "react": "^16.13.1",
-    "react-dom": "^16.13.1",
->>>>>>> 5a42002f
     "socket.io": "^2.3.0",
     "socket.io-client": "^2.3.0",
     "update-notifier": "4.1.0",
