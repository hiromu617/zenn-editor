{
  "name": "zenn-content-css",
<<<<<<< HEAD
  "version": "0.1.82",
=======
  "version": "0.1.83-next.0",
>>>>>>> 7f0cdb60
  "license": "MIT",
  "description": "Zenn flavor content style.",
  "repository": {
    "type": "git",
    "url": "https://github.com/zenn-dev/zenn-editor.git",
    "directory": "packages/zenn-content-css"
  },
  "main": "lib/index.css",
  "files": [
    "lib/index.css"
  ],
  "scripts": {
    "build": "node-sass ./src/index.scss ./lib/index.css --output-style compressed",
    "dev": "node-sass-chokidar ./src -o ./lib --watch",
    "test": "echo 'no test yet'"
  },
  "devDependencies": {
    "node-sass": "^4.14.1",
    "node-sass-chokidar": "^1.4.0"
  },
  "gitHead": "4d1b8deae4a6f359c0e6b25bb74aebd69af93458",
  "publishConfig": {
    "access": "public"
  }
}<|MERGE_RESOLUTION|>--- conflicted
+++ resolved
@@ -1,10 +1,6 @@
 {
   "name": "zenn-content-css",
-<<<<<<< HEAD
-  "version": "0.1.82",
-=======
   "version": "0.1.83-next.0",
->>>>>>> 7f0cdb60
   "license": "MIT",
   "description": "Zenn flavor content style.",
   "repository": {
