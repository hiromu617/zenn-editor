--- conflicted
+++ resolved
@@ -1,10 +1,6 @@
 {
   "name": "zenn-markdown-html",
-<<<<<<< HEAD
-  "version": "0.1.85-canary.3",
-=======
-  "version": "0.1.85",
->>>>>>> 4899661a
+  "version": "0.1.86-canary.0",
   "description": "Convert markdown to zenn flavor html.",
   "main": "lib/index.js",
   "repository": {
