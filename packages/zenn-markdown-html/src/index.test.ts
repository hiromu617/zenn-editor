--- conflicted
+++ resolved
@@ -166,7 +166,6 @@
     );
   });
 
-<<<<<<< HEAD
   test('should convert links when sorrounded by softbreaks', () => {
     const html = markdownToHtml('\n\nhttps://example.com\n\n');
     expect(html).toEqual(
@@ -215,14 +214,15 @@
     );
     expect(html).toEqual(
       '<p><div class="embed-zenn-link"><iframe src="https://asia-northeast1-zenn-dev-production.cloudfunctions.net/iframeLinkCard?url=https%3A%2F%2Fexample1.com" frameborder="0" scrolling="no" loading="lazy"></iframe></div><br style="display: none">\n<a href="https://example2.com" class="linkified" rel="nofollow">https://example2.com</a> text<br>\ntext <a href="https://example3.com" class="linkified" rel="nofollow">https://example3.com</a><br style="display: none">\n<div class="embed-zenn-link"><iframe src="https://asia-northeast1-zenn-dev-production.cloudfunctions.net/iframeLinkCard?url=https%3A%2F%2Fexample4.com" frameborder="0" scrolling="no" loading="lazy"></iframe></div><br style="display: none">\ntext</p>\n'
-=======
+    });
+  });
+
   test('should convert a tweet-link with plain query to tweet-element', () => {
     const html = markdownToHtml(
       `https://twitter.com/realDonaldTrump/status/1324353932022480896?foo=bar`
     );
     expect(html).toEqual(
       '<p><div class="embed-tweet"><embed-tweet src="https://twitter.com/realDonaldTrump/status/1324353932022480896?foo=bar"></embed-tweet></div></p>\n'
->>>>>>> b6e5630d
     );
   });
 });
